--- conflicted
+++ resolved
@@ -436,8 +436,6 @@
     def test_get_as_df(self):
         assert True
 
-<<<<<<< HEAD
-=======
     def test_export(self):
         self.worksheet.update_row(1, ['test', 'test', 'test'])
         self.worksheet.export(filename='test', path='output/')
@@ -471,7 +469,6 @@
             for file in files:
                 os.remove(root + file)
 
->>>>>>> e42ed782
     def test_get_values(self):
         self.worksheet.resize(10, 10)
         self.worksheet.clear()
@@ -546,7 +543,6 @@
         self.worksheet.replace('value', 'test')
         assert self.worksheet.cell('A1').value == 'test'
 
-<<<<<<< HEAD
     def test_export(self):
         self.worksheet.update_row(1, ['test', 'test', 'test'])
         self.worksheet.export(filename='test', path='output/')
@@ -576,10 +572,6 @@
         with open('/output/test.csv', 'r') as file:
             content = file.read()
             assert 'test,test,test,test,test' == content
-=======
-
-
->>>>>>> e42ed782
 
 # @pytest.mark.skip()
 class TestDataRange(object):
