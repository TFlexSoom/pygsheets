# -*- coding: utf-8 -*-.

"""
pygsheets.cell
~~~~~~~~~~~~~~

This module represents a cell within the worksheet.

"""

from .custom_types import *
from .exceptions import (IncorrectCellLabel, CellNotFound, InvalidArgumentValue)
from .utils import format_addr, is_number


class Cell(object):
    """
    Represents a single cell of a sheet.

    Each cell is either a simple local value or directly linked to a specific cell of a sheet. When linked any
    changes to the cell will update the :class:`Worksheet <Worksheet>` immediately.

    :param pos:         Address of the cell as coordinate tuple or label.
    :param val:         Value stored inside of the cell.
    :param worksheet:   Worksheet this cell belongs to.
    :param cell_data:   This cells data stored in json, with the same structure as cellData of the Google Sheets API v4.
    """

    def __init__(self, pos, val='', worksheet=None, cell_data=None):
        self._worksheet = worksheet
        if type(pos) == str:
            pos = format_addr(pos, 'tuple')
        self._row, self._col = pos
        self._label = format_addr(pos, 'label')
        self._value = val  # formatted value
        self._unformated_value = val  # un-formatted value
        self._formula = ''
        self._note = ''
        if self._worksheet is None:
            self._linked = False
        else:
            self._linked = True
        self._color = (1.0, 1.0, 1.0, 1.0)
        self._simplecell = True  # if format, notes etc wont be fetched on each update
        self.format = (FormatType.CUSTOM, '')
        """Format of this cell. Either as tuple (FormatType.Custom, pattern) or a specific FormatType."""
        self.text_format = {}  # the text format as json
        self.text_rotation = {}  # the text rotation as json
        self.horizondal_alignment = None
        self.vertical_alignment = None
        self.borders = {}
        """Border Properties as dictionary. 
        Reference: https://developers.google.com/sheets/api/reference/rest/v4/spreadsheets#borders."""
        self.parse_value = True
        """Determines how values are interpreted by Google Sheets (True: USER_ENTERED; False: RAW).
        
        Reference: https://developers.google.com/sheets/api/reference/rest/v4/ValueInputOption"""
        self._wrap_strategy = "WRAP_STRATEGY_UNSPECIFIED"

        if cell_data:
            self.set_json(cell_data)

    @property
    def row(self):
        """Row number of the cell."""
        return self._row

    @row.setter
    def row(self, row):
        if self._linked:
            ncell = self._worksheet.cell((row, self.col))
            self.__dict__.update(ncell.__dict__)
        else:
            self._row = row
            self._label = format_addr((self._row, self._col), 'label')

    @property
    def col(self):
        """Column number of the cell."""
        return self._col

    @col.setter
    def col(self, col):
        if self._linked:
            ncell = self._worksheet.cell((self._row, col))
            self.__dict__.update(ncell.__dict__)
        else:
            self._col = col
            self._label = format_addr((self._row, self._col), 'label')

    @property
    def label(self):
        """This cells label (e.g. 'A1')."""
        return self._label

    @label.setter
    def label(self, label):
        if self._linked:
            ncell = self._worksheet.cell(label)
            self.__dict__.update(ncell.__dict__)
        else:
            self._label = label
            self._row, self._col = format_addr(label, 'tuple')

    @property
    def value(self):
        """This cells formatted value."""
        return self._value

    @value.setter
    def value(self, value):
        self._value = value
        if self._linked:
<<<<<<< HEAD
            self._worksheet.update_cell(self.label, value, self.parse_value)
            if not self._simplecell:  # for un-formatted value and formula
=======
            self._worksheet.update_value(self.label, value, self.parse_value)
            if not self._simplecell:  # for unformated value and formula
>>>>>>> 87b64766
                self.fetch()
        else:
            self._formula = value if str(value).startswith('=') else ''
            self._unformated_value = ''

    @property
    def value_unformatted(self):
        """Unformatted value of this cell."""
        return self._unformated_value

    @property
    def formula(self):
        """Get/Set this cells formula if any."""
        if self._simplecell:
            self.fetch()
        return self._formula

    @formula.setter
    def formula(self, formula):
        if not formula.startswith('='):
            formula = "=" + formula
        tmp = self.parse_value
        self.parse_value = True
        self.value = formula
        self._formula = formula
        self.parse_value = tmp
        self.fetch()

    @property
    def note(self):
        """Get/Set note of this cell."""
        if self._simplecell:
            self.fetch()
        return self._note

    @note.setter
    def note(self, note):
        if self._simplecell:
            self.fetch()
        self._note = note
        self.update()

    @property
    def color(self):
        """Get/Set background color of this cell as a tuple (red, green, blue, alpha)."""
        if self._simplecell:
            self.fetch()
        return self._color

    @color.setter
    def color(self, value):
        if self._simplecell:
            self.fetch()
        if type(value) is tuple:
            if len(value) < 4:
                value = list(value) + [1.0]*(4-len(value))
        else:
            value = (value, 1.0, 1.0, 1.0)
        for c in value:
            if c < 0 or c > 1:
                raise InvalidArgumentValue("Color should be in range 0-1")
        self._color = tuple(value)
        self.update()

    @property
    def simple(self):
        """Simple cells only fetch the value itself. Set to false to fetch all cell properties."""
        return self._simplecell

    @simple.setter
    def simple(self, value):
        self._simplecell = value

    def set_text_format(self, attribute, value):
        """
        Set a format property of this cell.

        Each format property must be set individually. Any format property which is not set will be considered
        unspecified.

        The following formats can be set:

        foregroundColor:    Sets the texts color. (tuple as (red, green, blue, alpha))
        fontFamily:         Sets the texts font. (string)
        fontSize:           Sets the text size. (integer)
        bold:               Set/remove bold format. (boolean)
        italic:             Set/remove italic format. (boolean)
        strikethrough:      Set/remove strikethrough format. (boolean)
        underline:          Set/remove underline format. (boolean)

        Reference: https://developers.google.com/sheets/api/reference/rest/v4/spreadsheets#textformat

        :param attribute:   The format property to set.
        :param value:       The value the format property should be set to.
        :return: :class: Cell
        """
        if self._simplecell:
            self.fetch()
        if attribute not in ["foregroundColor", "fontFamily", "fontSize", "bold", "italic",
                             "strikethrough", "underline"]:
            raise InvalidArgumentValue("Not a valid attribute. Check documentation for more information.")
        self.text_format[attribute] = value
        self.update()
        return self

    def set_text_rotation(self, attribute, value):
        """
        The rotation applied to text in this cell.

        Can be defined as "angle" or as "vertical". May not define both!

        angle:      [number] The angle between the standard orientation and the desired orientation.
                    Measured in degrees. Valid values are between -90 and 90. Positive angles are angled upwards,
                    negative are angled downwards.

                    Note: For LTR text direction positive angles are in the counterclockwise direction,
                    whereas for RTL they are in the clockwise direction

        vertical:   [boolean] If true, text reads top to bottom, but the orientation of individual characters is
                    unchanged.

        Reference: https://developers.google.com/sheets/api/reference/rest/v4/spreadsheets#textrotation

        :param attribute:   "angle" or "vertical"
        :param value:       corresponding value for the attribute. angle in (-90,90) for 'angle', boolean for 'vertical'
        :return: :class:`cell <Cell>`
        """
        if self._simplecell:
            self.fetch()
        if attribute not in ["angle", "vertical"]:
            raise InvalidArgumentValue("Text rotation can be set as 'angle' or 'vertical'. See documentation for details.")
        if attribute == "angle":
            if type(value) != int:
                raise InvalidArgumentValue("Property 'angle' must be an int.")
            if value not in range(-90, 91):
                raise InvalidArgumentValue("Property 'angle' must be in range -90 and 90.")
        if attribute == "vertical":
            if type(value) != bool:
                raise InvalidArgumentValue("Property 'vertical' must be set as boolean.")

        self.text_rotation = {attribute: value}
        self.update()
        return self

    def set_text_alignment(self, alignment, direction=None):
        """
        Set or unset the horizontal or vertical alignment of text in this cell.

        Specify alignment as 'LEFT', 'CENTER', 'RIGHT' for vertical alignment or as 'TOP', 'MIDDLE', 'BOTTOM' for
        horizontal alignment.

        Set alignment to 'None' and direction to 'vertical' or 'horizontal' to unset property.

        Reference: https://developers.google.com/sheets/api/reference/rest/v4/spreadsheets#horizontalalign

        :param alignment:  LEFT, CENTER, RIGHT, TOP, MIDDLE, BOTTOM, None
        :param direction:  'vertical' or 'horizondal'. Only needed if alignment set to None.

        :returns :class:`Cell <Cell>`
        """
        if alignment in ["LEFT", "CENTER", "RIGHT"]:
            self.horizondal_alignment = alignment
        elif alignment in ["TOP", "MIDDLE", "BOTTOM"]:
            self.vertical_alignment = alignment
        elif alignment is None:
            if direction == "vertical":
                self.vertical_alignment = None
            elif direction == "horizondal":
                self.horizondal_alignment = None
            else:
                raise InvalidArgumentValue("Invalid direction. Set to 'vertical' or 'horizondal'.")
        else:
            raise InvalidArgumentValue("Invalid alignment. Set to LEFT, CENTER, RIGHT, TOP, MIDDLE, BOTTOM or None.")
        self.update()
        return self

    @property
    def wrap_strategy(self):
        """
        How to wrap text in this cell.

        Possible wrap strategies: 'OVERFLOW_CELL', 'LEGACY_WRAP', 'CLIP', 'WRAP'.

        Reference: https://developers.google.com/sheets/api/reference/rest/v4/spreadsheets#wrapstrategy
        """
        return self._wrap_strategy

    @wrap_strategy.setter
    def wrap_strategy(self, wrap_strategy):
        self._wrap_strategy = wrap_strategy
        self.update()

    def unlink(self):
        """Unlink this cell from its worksheet.

        Unlinked cells will no longer automatically update the sheet when changed. Use update or link to update the
        sheet."""
        self._linked = False
        return self

    def link(self, worksheet=None, update=False):
        """
        Link cell with the specified worksheet.

        Linked cells will synchronize any changes with the sheet as they happen.

        :param worksheet:   The worksheet to link to. Can be None if the cell was linked to a worksheet previously.
        :param update:      Update the cell immediately after linking?
        :return: :class:`cell <Cell>`
        """
        if worksheet is None and self._worksheet is None:
            raise InvalidArgumentValue("No worksheet defined to link this cell to.")
        self._linked = True
        if worksheet:
            self._worksheet = worksheet
        if update:
            self.update()
        return self

    def neighbour(self, position):
        """
        Get a neighbouring cell of this cell.

        :param position:    This may be a string 'right', 'left', 'top', 'bottom' or a tuple of relative positions
                            (e.g. (1, 2) will return a cell one below and two to the right).
        :return: :class:`neighbouring cell <Cell>`
        """
        if not self._linked:
            return False
        addr = [self.row, self.col]
        if type(position) == tuple:
            addr = (addr[0] + position[0], addr[1] + position[1])
        # TODO: this does not work if position is a list...
        elif type(position) == str:
            if "right" in position:
                addr[1] += 1
            if "left" in position:
                addr[1] -= 1
            if "top" in position:
                addr[0] -= 1
            if "bottom" in position:
                addr[0] += 1
        try:
            ncell = self._worksheet.cell(tuple(addr))
        except IncorrectCellLabel:
            raise CellNotFound
        return ncell

    def fetch(self, keep_simple=False):
        """Update the value in this cell from the linked worksheet."""
        if not keep_simple: self._simplecell = False
        if self._linked:
            self._value = self._worksheet.cell(self._label).value
            result = self._worksheet.client.sh_get_ssheet(self._worksheet.spreadsheet.id, fields='sheets/data/rowData',
                                                          include_data=True,
                                                          ranges=self._worksheet._get_range(self.label))
            try:
                result = result['sheets'][0]['data'][0]['rowData'][0]['values'][0]
            except (KeyError, IndexError):
                result = dict()
            self.set_json(result)
            return self
        else:
            return False

    def update(self, force=False, get_request=False, worksheet_id=None):
        """
        Update the cell of the linked sheet or the worksheet given as parameter.

        :param force:           Force an update from the sheet, even if it is unlinked.
        :param get_request:     Return the request object instead of sending the request directly.
        :param worksheet_id:    Needed if the cell is not linked otherwise the cells worksheet is used.

        """
        if not (self._linked or force) and not get_request:
            return False
        self._simplecell = False
        worksheet_id = worksheet_id if worksheet_id is not None else self._worksheet.id
        request = {
            "repeatCell": {
                "range": {
                    "sheetId": worksheet_id,
                    "startRowIndex": self.row - 1,
                    "endRowIndex": self.row,
                    "startColumnIndex": self.col - 1,
                    "endColumnIndex": self.col
                },
                "cell": self.get_json(),
                "fields": "userEnteredFormat, note, userEnteredValue"
            }
        }
        if get_request:
            return request
        self._worksheet.client.sh_batch_update(self._worksheet.spreadsheet.id, request, None, False)

    def get_json(self):
        """Returns the cell as a dictionary structured like the Google Sheets API v4."""
        try:
            nformat, pattern = self.format
        except TypeError:
            nformat, pattern = self.format, ""

        if self._formula != '':
            value = self._formula
            value_key = 'formulaValue'
        elif is_number(self._value):
            value = self._value
            value_key = 'numberValue'
        elif type(self._value) is bool:
            value = self._value
            value_key = 'boolValue'
        elif type(self._value) is str or type(self._value) is unicode:
            value = self._value
            value_key = 'stringValue'
        else:   # @TODO errorValue key not handled
            value = self._value
            value_key = 'errorValue'

        return {
            "userEnteredFormat": {
                "numberFormat": {
                    "type": getattr(nformat, 'value', nformat),
                    "pattern": pattern
                },
                "backgroundColor": {
                    "red": self._color[0],
                    "green": self._color[1],
                    "blue": self._color[2],
                    "alpha": self._color[3],
                },
                "textFormat": self.text_format,
                "borders": self.borders,
                "textRotation": self.text_rotation,
                "horizontalAlignment": self.horizondal_alignment,
                "verticalAlignment": self.vertical_alignment,
                "wrapStrategy":  self._wrap_strategy
            },
            "userEnteredValue": {
                        value_key: value
                    },
            "note": self._note,
            }

    def set_json(self, cell_data):
        """
        Reads a json-dictionary returned by the Google Sheets API v4 and initialize all the properties from it.

        :param cell_data:   The cells data.
        """
        self._value = cell_data.get('formattedValue', '')
        try:
            self._unformated_value = list(cell_data['effectiveValue'].values())[0]
        except KeyError:
            self._unformated_value = ''
        self._formula = cell_data.get('userEnteredValue', {}).get('formulaValue', '')

        self._note = cell_data.get('note', '')
        nformat = cell_data.get('userEnteredFormat', {}).get('numberFormat', {})
        self.format = (nformat.get('type', FormatType.CUSTOM), nformat.get('pattern', ''))
        color = cell_data.get('userEnteredFormat', {}) \
            .get('backgroundColor', {'red': 1.0, 'green': 1.0, 'blue': 1.0, 'alpha': 1.0})
        self._color = (color.get('red', 0), color.get('green', 0), color.get('blue', 0), color.get('alpha', 0))
        self.text_format = cell_data.get('userEnteredFormat', {}).get('textFormat', {})
        self.text_rotation = cell_data.get('userEnteredFormat', {}).get('textRotation', {})
        self.borders = cell_data.get('userEnteredFormat', {}).get('borders', {})
        self._wrap_strategy = cell_data.get('userEnteredFormat', {}).get('wrapStrategy', 'WRAP_STRATEGY_UNSPECIFIED')

    def __eq__(self, other):
        if self._worksheet is not None and other._worksheet is not None:
            if self._worksheet != other._worksheet:
                return False
        if self.label != other.label:
            return False
        return True

    def __repr__(self):
        return '<%s %s %s>' % (self.__class__.__name__, self.label, repr(self.value))<|MERGE_RESOLUTION|>--- conflicted
+++ resolved
@@ -111,13 +111,8 @@
     def value(self, value):
         self._value = value
         if self._linked:
-<<<<<<< HEAD
-            self._worksheet.update_cell(self.label, value, self.parse_value)
+            self._worksheet.update_value(self.label, value, self.parse_value)
             if not self._simplecell:  # for un-formatted value and formula
-=======
-            self._worksheet.update_value(self.label, value, self.parse_value)
-            if not self._simplecell:  # for unformated value and formula
->>>>>>> 87b64766
                 self.fetch()
         else:
             self._formula = value if str(value).startswith('=') else ''
