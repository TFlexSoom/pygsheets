--- conflicted
+++ resolved
@@ -908,13 +908,8 @@
         :param start:       Top left cell of the range (requires a label).
         :param end:         Bottom right cell of the range (requires a label).
         :param dimension:   Dimension to which the values will be added ('ROWS' or 'COLUMNS')
-<<<<<<< HEAD
-        :param overwrite:   The new data overwrites existing data in the areas it is written
-                            else Rows are inserted for the new data.
-=======
         :param overwrite:   If true will overwrite data present in the spreadsheet. Otherwise will create new
                             rows to insert the data into.
->>>>>>> 56cf67f1
         """
         if not self._linked:
             return False
@@ -923,13 +918,8 @@
             values = [values]
         if not end:
             end = (self.rows, self.cols)
-<<<<<<< HEAD
-        body = {"values": values, "majorDimension": dimension}
-        self.client.sh_append(self.spreadsheet.id, body=body, rranage=self._get_range(start, end), replace=overwrite)
-=======
         self.client.sheet.values_append(self.spreadsheet.id, values, dimension, range=self._get_range(start, end),
                                         insertDataOption='OVERWRITE' if overwrite else 'INSERT_ROWS')
->>>>>>> 56cf67f1
         self.refresh(False)
 
     def replace(self, pattern, replacement=None, **kwargs):
