# -*- coding: utf-8 -*-.

"""
pygsheets.worksheet
~~~~~~~~~~~~~~~~~~~

This module represents a worksheet within a spreadsheet.

"""

import datetime
import re
from io import open
import logging

from pygsheets.cell import Cell
from pygsheets.datarange import DataRange
from pygsheets.exceptions import (CellNotFound, InvalidArgumentValue, RangeNotFound)
from pygsheets.utils import numericise_all, format_addr, fullmatch
from pygsheets.custom_types import *
try:
    import pandas as pd
except ImportError:
    pd = None


class Worksheet(object):
    """
    A worksheet.

    :param spreadsheet:     Spreadsheet object to which this worksheet belongs to
    :param jsonSheet:       Contains properties to initialize this worksheet.

                      Ref to api details for more info
    """

    def __init__(self, spreadsheet, jsonSheet):
        self.logger = logging.getLogger(__name__)
        self.spreadsheet = spreadsheet
        self.client = spreadsheet.client
        self._linked = True
        self.jsonSheet = jsonSheet
        self.data_grid = None  # for storing sheet data while unlinked
        self.grid_update_time = None

    def __repr__(self):
        return '<%s %s index:%s>' % (self.__class__.__name__,
                                     repr(self.title), self.index)

    @property
    def id(self):
        """The ID of this worksheet."""
        return self.jsonSheet['properties']['sheetId']

    @property
    def index(self):
        """The index of this worksheet"""
        return self.jsonSheet['properties']['index']

    @index.setter
    def index(self, index):
        self.jsonSheet['properties']['index'] = index
        if self._linked:
            self.client.sheet.update_sheet_properties_request(self.spreadsheet.id, self.jsonSheet['properties'], 'index')

    @property
    def title(self):
        """The title of this worksheet."""
        return self.jsonSheet['properties']['title']

    @title.setter
    def title(self, title):
        self.jsonSheet['properties']['title'] = title
        if self._linked:
            self.client.sheet.update_sheet_properties_request(self.spreadsheet.id, self.jsonSheet['properties'], 'title')

    @property
    def url(self):
        """The url of this worksheet."""
        return self.spreadsheet.url+"/edit#gid="+str(self.id)

    @property
    def rows(self):
        """Number of rows active within the sheet. A new sheet contains 1000 rows."""
        return int(self.jsonSheet['properties']['gridProperties']['rowCount'])

    @rows.setter
    def rows(self, row_count):
        if row_count == self.rows:
            return
        self.jsonSheet['properties']['gridProperties']['rowCount'] = int(row_count)
        if self._linked:
            self.client.sheet.update_sheet_properties_request(self.spreadsheet.id, self.jsonSheet['properties'],
                                                              'gridProperties/rowCount')

    @property
    def cols(self):
        """Number of columns active within the sheet."""
        return int(self.jsonSheet['properties']['gridProperties']['columnCount'])

    @cols.setter
    def cols(self, col_count):
        if col_count == self.cols:
            return
        self.jsonSheet['properties']['gridProperties']['columnCount'] = int(col_count)
        if self._linked:
            self.client.sheet.update_sheet_properties_request(self.spreadsheet.id, self.jsonSheet['properties'],
                                                              'gridProperties/columnCount')

    @property
    def frozen_rows(self):
        """Number of frozen rows."""
        return self.jsonSheet['properties']['gridProperties'].get('frozenRowCount', 0)

    @frozen_rows.setter
    def frozen_rows(self, row_count):
        self.jsonSheet['properties']['gridProperties']['frozenRowCount'] = int(row_count)
        if self._linked:
            self.client.sheet.update_sheet_properties_request(self.spreadsheet.id, self.jsonSheet['properties'],
                                                              'gridProperties/frozenRowCount')

    @property
    def frozen_cols(self):
        """Number of frozen columns."""
        return self.jsonSheet['properties']['gridProperties'].get('frozenColumnCount', 0)

    @frozen_cols.setter
    def frozen_cols(self, col_count):
        self.jsonSheet['properties']['gridProperties']['frozenColumnCount'] = int(col_count)
        if self._linked:
            self.client.sheet.update_sheet_properties_request(self.spreadsheet.id, self.jsonSheet['properties'],
                                                              'gridProperties/frozenColumnCount')

    @property
    def linked(self):
        """If the sheet is linked."""
        return self._linked

    def refresh(self, update_grid=False):
        """refresh worksheet data"""
        jsonsheet = self.client.open_as_json(self.spreadsheet.id)
        for sheet in jsonsheet.get('sheets'):
            if sheet['properties']['sheetId'] == self.id:
                self.jsonSheet = sheet
        if update_grid:
            self._update_grid()

    # @TODO the update is not instantaious
    def _update_grid(self, force=False):
        """
        update the data grid (offline) with values from sheeet
        :param force: force update data grid

        """
        if not self.data_grid or force:
            self.data_grid = self.get_all_values(returnas='cells', include_tailing_empty=True, include_empty_rows=True)
        elif not force:
            updated = datetime.datetime.strptime(self.spreadsheet.updated, '%Y-%m-%dT%H:%M:%S.%fZ')
            if updated > self.grid_update_time:
                self.data_grid = self.get_all_values(returnas='cells', include_tailing_empty=True, include_empty_rows=True)
        self.grid_update_time = datetime.datetime.utcnow()

    def link(self, syncToCloud=True):
        """ Link the spreadsheet with cloud, so all local changes
            will be updated instantly, so does all data fetches

            :param  syncToCloud: update the cloud with local changes (data_grid) if set to true
                          update the local copy with cloud if set to false
        """
        self._linked = True
        if syncToCloud:
            self.client.sheet.update_sheet_properties_request(self.spreadsheet.id, self.jsonSheet['properties'], '*')
        else:
            wks = self.spreadsheet.worksheet(property='id', value=self.id)
            self.jsonSheet = wks.jsonSheet
        tmp_data_grid = [item for sublist in self.data_grid for item in sublist]  # flatten the list
        self.update_cells(tmp_data_grid)

    # @TODO
    def unlink(self):
        """ Unlink the spread sheet with cloud, so all local changes
            will be made on local copy fetched

            Warning: After unlinking no functions will work

        """
        self._update_grid()
        self._linked = False

    def sync(self):
        """
        sync the worksheet (datagrid, and worksheet properties) to cloud

        """
        self.link(True)
        self.logger.warn("sync not implimented")

    def _get_range(self, start_label, end_label=None, rformat='A1'):
        """get range in A1 notation, given start and end labels

        :param start_label: range start label
        :param end_label: range end label
        :param rformat: can be A1 or GridRange

        """
        if not end_label:
            end_label = start_label
        if rformat == "A1":
            return self.title + '!' + ('%s:%s' % (format_addr(start_label, 'label'),
                                                  format_addr(end_label, 'label')))
        else:
            start_tuple = format_addr(start_label, "tuple")
            end_tuple = format_addr(end_label, "tuple")
            return {"sheetId": self.id, "startRowIndex": start_tuple[0]-1, "endRowIndex": end_tuple[0],
                    "startColumnIndex": start_tuple[1]-1, "endColumnIndex": end_tuple[1]}

    def cell(self, addr):
        """
        Returns cell object at given address.

        :param addr: cell address as either tuple (row, col) or cell label 'A1'

        :returns: an instance of a :class:`Cell`

        Example:

        >>> wks.cell((1,1))
        <Cell R1C1 "I'm cell A1">
        >>> wks.cell('A1')
        <Cell R1C1 "I'm cell A1">

        """
        if not self._linked: return False

        try:
            if type(addr) is str:
                val = self.client.get_range(self.spreadsheet.id, self._get_range(addr, addr), 'ROWS')[0][0]
            elif type(addr) is tuple:
                label = format_addr(addr, 'label')
                val = self.client.get_range(self.spreadsheet.id, self._get_range(label, label), 'ROWS')[0][0]
            else:
                raise CellNotFound
        except Exception as e:
            if str(e).find('exceeds grid limits') != -1:
                raise CellNotFound
            else:
                raise

        return Cell(addr, val, self)

    def range(self, crange, returnas='cells'):
        """Returns a list of :class:`Cell` objects from specified range.

        :param crange: A string with range value in common format,
                         e.g. 'A1:A5'.
        :param returnas: cann be 'matrix', 'cell', 'range' the correponding type will be returned
        """
        startcell = crange.split(':')[0]
        endcell = crange.split(':')[1]
        return self.get_values(startcell, endcell, returnas=returnas, include_empty_rows=True)

    def get_value(self, addr):
        """
        value of a cell at given address

        :param addr: cell address as either tuple or label

        """
        addr = format_addr(addr, 'tuple')
        try:
            return self.get_values(addr, addr, include_tailing_empty=False)[0][0]
        except KeyError:
            raise CellNotFound

    def get_values(self, start, end, returnas='matrix', majdim='ROWS', include_tailing_empty=True,
                   include_empty_rows=False, value_render=ValueRenderOption.FORMATTED):
        """
        Returns a range of values from start Cell to end Cell. It will fetch these values from remote and then
        processes them. Will return either a simple list of lists, a list of Cell objects or a DataRange object with
        all the cells inside.

        :param start: Top left position as tuple or label
        :param end: Bottom right position as tuple or label
        :param majdim: The major dimension of the matrix. ('ROWS') ( 'COLMUNS' not implimented )
        :param returnas: The type to return the fetched values as. ('matrix', 'cell', 'range')
        :param include_tailing_empty: whether to include empty trailing cells/values after last non-zero value
        :param include_empty_rows: whether to include rows with no values; if include_tailing_empty is false,
                    will return unfilled list for each empty row, else will return rows filled with empty string
        :param value_render: how the output values should rendered

        :returns 'range':   :class:`DataRange <DataRange>`
                 'cell':    [:class:`Cell <Cell>`]
                 'matrix':  [[ ... ], [ ... ], ...]
        """

        # TODO impliment columns 1.2.0

        if not self._linked: return False

        # fetch the values
        if returnas == 'matrix':
            values = self.client.get_range(self.spreadsheet.id, self._get_range(start, end), majdim.upper(),
                                           value_render=value_render)
            empty_value = ''
        else:
            values = self.client.sheet.get(self.spreadsheet.id, fields='sheets/data/rowData',
                                           includeGridData=True,
                                           ranges=self._get_range(start, end))
            values = values['sheets'][0]['data'][0].get('rowData', [])
            values = [x.get('values', []) for x in values]
            empty_value = dict({"effectiveValue": {"stringValue": ""}})

        if returnas == 'range':  # need perfect rectangle
            include_tailing_empty = True
            include_empty_rows = True

        if values == [['']] or values == []: values = [[]]

        # cleanup and re-structure the values
        start = format_addr(start, 'tuple')
        end = format_addr(end, 'tuple')

        max_rows = end[0] - start[0] + 1
        max_cols = end[1] - start[1] + 1

        # restructure values according to params
        if include_empty_rows and (max_rows-len(values)) > 0:  # append empty rows in end
            values.extend([[]]*(max_rows-len(values)))
        elif returnas == 'matrix':  # delete empty rows
            values = [x for x in values if len(x) != 0]
        if include_tailing_empty:  # append tailing cells in rows
            values = [list(x + [empty_value] * (max_cols - len(x))) for x in values]
        elif returnas != 'matrix':
            for i, row in enumerate(values):
                for j, cell in reversed(list(enumerate(row))):
                    if 'effectiveValue' not in cell:
                        del values[i][j]
                    else:
                        break

        if values == [[]] or values == [['']]: return values

        if returnas == 'matrix':
            return values
        else:
            cells = []
            for k in range(len(values)):
                if not include_empty_rows and not any('effectiveValue' in item for item in values[k]):
                    continue
                cells.extend([[]])
                for i in range(len(values[k])):
                    cells[-1].append(Cell(pos=(start[0]+k, start[1]+i), worksheet=self, cell_data=values[k][i]))
            if cells == []: cells = [[]]
            if returnas.startswith('cell'):
                return cells
            elif returnas == 'range':
                return DataRange(start, format_addr(end, 'label'), worksheet=self, data=cells)

    def get_all_values(self, returnas='matrix', majdim='ROWS', include_tailing_empty=True, include_empty_rows=True,
                       value_render=ValueRenderOption.FORMATTED):
        """Returns a list of lists containing all cells' values as strings.

        :param majdim: output as row wise or columwise
        :param returnas: return as list of strings of cell objects
        :param include_tailing_empty: whether to include empty trailing cells/values after last non-zero value
        :param include_empty_rows: whether to include rows with no values; if include_tailing_empty is false,
                    will return unfilled list for each empty row, else will return rows filled with empty string
        :param value_render: how the output values should rendered
        :type returnas: 'matrix','cell'

        Example:

        >>> wks.get_all_values()
        [[u'another look.', u'', u'est'],
         [u'EE 4212', u"it's down there "],
         [u'ee 4210', u'somewhere, let me take ']]
        """
        return self.get_values((1, 1), (self.rows, self.cols), returnas=returnas, majdim=majdim, value_render=value_render,
                               include_tailing_empty=include_tailing_empty, include_empty_rows=include_empty_rows)

    # @TODO add clustring (use append?)
    def get_all_records(self, empty_value='', head=1):
        """
        Returns a list of dictionaries, all of them having:
            - the contents of the spreadsheet's with the head row as keys, \
            And each of these dictionaries holding
            - the contents of subsequent rows of cells as values.

        Cell values are numericised (strings that can be read as ints
        or floats are converted).

        :param empty_value: determines empty cell's value
        :param head: determines wich row to use as keys, starting from 1
            following the numeration of the spreadsheet.

        :returns: a list of dict with header column values as head and rows as list
        """
        if not self._linked: return False

        idx = head - 1
        data = self.get_all_values(returnas='matrix', include_tailing_empty=False)
        keys = data[idx]
        values = [numericise_all(row, empty_value) for row in data[idx + 1:]]
        return [dict(zip(keys, row)) for row in values]

    def get_row(self, row, returnas='matrix', include_tailing_empty=True, include_empty_rows=False):
        """Returns a list of all values in a `row`.

        Empty cells in this list will be rendered as :const:` `.

        :param include_tailing_empty: whether to include empty trailing cells/values after last non-zero value
        :param include_empty_rows: whether to include rows with no values
        :param row: index of row
        :param returnas: ('matrix' or 'cell') return as cell objects or just 2d array

        """
        return self.get_values((row, 1), (row, self.cols), returnas=returnas,
                               include_tailing_empty=include_tailing_empty, include_empty_rows=include_empty_rows)[0]

    # TODO Dosent work
    def get_col(self, col, returnas='matrix', include_tailing_empty=True, include_empty_rows=False):
        """Returns a list of all values in column `col`.

        Empty cells in this list will be rendered as :const:` `.

        :param include_tailing_empty: whether to include empty trailing cells/values after last non-zero value
        :param include_empty_rows: whether to include rows with no values
        :param col: index of col
        :param returnas: ('matrix' or 'cell') return as cell objects or just values

        """
        return self.get_values((1, col), (self.rows, col), returnas=returnas, majdim='COLUMNS',
                               include_tailing_empty=include_tailing_empty, include_empty_rows=include_empty_rows)[0]

    def get_gridrange(self, start, end):
        """
        get a range in gridrange format

        :param start: start adress
        :param end: end adress
        """
        return self._get_range(start, end, "gridrange")

    def update_value(self, addr, val, parse=None):
        """Sets the new value to a cell.

        :param addr: cell address as tuple (row,column) or label 'A1'.
        :param val: New value
        :param parse: if False, values will be stored \
                        as is else as if the user typed them into the UI default is spreadsheet.default_parse

        Example:

        >>> wks.update_value('A1', '42') # this could be 'a1' as well
        <Cell R1C1 "42">
        >>> wks.update_value('A3', '=A1+A2', True)
        <Cell R1C3 "57">
        """
        if not self._linked: return False

        label = format_addr(addr, 'label')
        body = dict()
        body['range'] = self._get_range(label, label)
        body['majorDimension'] = 'ROWS'
        body['values'] = [[val]]
        parse = parse if parse is not None else self.spreadsheet.default_parse
        self.client.sheet.values_batch_update(self.spreadsheet.id, body, parse)

    def update_values(self, crange=None, values=None, cell_list=None, extend=False, majordim='ROWS', parse=None):
        """Updates cell values in batch, it can take either a cell list or a range and values. cell list is only efficient
        for large lists. This will only update the cell values not other properties.

        :param cell_list: List of a :class:`Cell` objects to update with their values
        :param crange: range in format A1:A2 or just 'A1' or even (1,2) end cell will be infered from values
        :param values: matrix of values if range given, if a value is None its unchanged
        :param extend: add columns and rows to the workspace if needed (not for cell list)
        :param majordim: major dimension of given data
        :param parse: if the values should be as if the user typed them into the UI else its stored as is. default is
                      spreadsheet.default_parse
        """
        if not self._linked: return False

        if cell_list:
            values = [[None for x in range(self.cols)] for y in range(self.rows)]
            min_tuple = [cell_list[0].row, cell_list[0].col]
            max_tuple = [0, 0]
            for cell in cell_list:
                min_tuple[0] = min(min_tuple[0], cell.row)
                min_tuple[1] = min(min_tuple[1], cell.col)
                max_tuple[0] = max(max_tuple[0], cell.row)
                max_tuple[1] = max(max_tuple[1], cell.col)
                try:
                    values[cell.row-1][cell.col-1] = cell.value
                except IndexError:
                        raise CellNotFound(cell)
            values = [row[min_tuple[1]-1:max_tuple[1]] for row in values[min_tuple[0]-1:max_tuple[0]]]
            crange = str(format_addr(tuple(min_tuple))) + ':' + str(format_addr(tuple(max_tuple)))
        elif crange and values:
            if not isinstance(values, list) or not isinstance(values[0], list):
                raise InvalidArgumentValue("values should be a matrix")
        else:
            raise InvalidArgumentValue("provide either cells or values, not both")

        body = dict()
        estimate_size = False
        if type(crange) == str:
            if crange.find(':') == -1:
                estimate_size = True
        elif type(crange) == tuple:
            estimate_size = True
        else:
            raise InvalidArgumentValue('crange')

        if estimate_size:
            start_r_tuple = format_addr(crange, output='tuple')
            max_2nd_dim = max(map(len, values))
            if majordim == 'ROWS':
                end_r_tuple = (start_r_tuple[0]+len(values), start_r_tuple[1]+max_2nd_dim)
            else:
                end_r_tuple = (start_r_tuple[0] + max_2nd_dim, start_r_tuple[1] + len(values))
            body['range'] = self._get_range(crange, format_addr(end_r_tuple))
        else:
            body['range'] = self._get_range(*crange.split(':'))

        if extend:
            self.refresh()
            end_r_tuple = format_addr(str(body['range']).split(':')[-1])
            if self.rows < end_r_tuple[0]:
                self.rows = end_r_tuple[0]-1
            if self.cols < end_r_tuple[1]:
                self.cols = end_r_tuple[1]-1
        body['majorDimension'] = majordim
        body['values'] = values
        parse = parse if parse is not None else self.spreadsheet.default_parse
        self.client.sheet.values_batch_update(self.spreadsheet.id, body, parse)

    def update_cells(self, cell_list, fields='*'):
        """
        update cell properties and data from a list of cell obejcts

        :param cell_list: list of cell objects
        :param fields: cell fields to update, in google FieldMask format(see api docs)

        """
        if not self._linked: return False

        if fields == 'userEnteredValue':
            pass  # TODO Create a grid and put values there and update

        requests = []
        for cell in cell_list:
            request = cell.update(get_request=True, worksheet_id=self.id)
            request['repeatCell']['fields'] = fields
            requests.append(request)

<<<<<<< HEAD
        self.client.sheet.batch_update(self.spreadsheet.id, requests)
=======
        self.client.sh_batch_update(self.spreadsheet.id, requests, None, True)
        if not self.spreadsheet.batch_mode:
            self.client.send_batch(self.spreadsheet.id)
>>>>>>> ec709ede

    def update_col(self, index, values, row_offset=0):
        """
        update an existing colum with values

        :param index: index of the starting column form where value should be inserted
        :param values: values to be inserted as matrix, column major
        :param row_offset: rows to skip before inserting values

        """
        if not self._linked: return False

        if type(values[0]) is not list:
            values = [values]
        colrange = format_addr((row_offset+1, index), 'label') + ":" + format_addr((row_offset+len(values[0]),
                                                                                   index+len(values)-1), "label")
        self.update_values(crange=colrange, values=values, majordim='COLUMNS')

    def update_row(self, index, values, col_offset=0):
        """Update an existing row with values

        :param index:       Index of the starting row form where value should be inserted
        :param values:      Values to be inserted as matrix
        :param col_offset:  Columns to skip before inserting values

        """
        if not self._linked: return False

        if type(values[0]) is not list:
            values = [values]
        colrange = format_addr((index, col_offset+1), 'label') + ':' + format_addr((index+len(values)-1,
                                                                                    col_offset+len(values[0])), 'label')
        self.update_values(crange=colrange, values=values, majordim='ROWS')

    def resize(self, rows=None, cols=None):
        """Resizes the worksheet.

        :param rows: New number of rows.
        :param cols: New number of columns.
        """
<<<<<<< HEAD
        self.rows, self.cols = rows, cols

=======
        trows, tcols = self.rows, self.cols
        try:
            self.rows, self.cols = rows, cols
        except:
            self.logger.error("couldnt resize the sheet to " + str(rows) + ',' + str(cols))
            self.rows, self.cols = trows, tcols
>>>>>>> ec709ede

    def add_rows(self, rows):
        """Adds new rows to this worksheet.

        :param rows: How many rows to add (integer)
        """
        self.resize(rows=self.rows + rows, cols=self.cols)

    def add_cols(self, cols):
        """Add new colums to this worksheet.

        :param cols: How many columns to add (integer)
        """
        self.resize(cols=self.cols + cols, rows=self.rows)

    def delete_cols(self, index, number=1):
        """Delete 'number' of columns from index.

        :param index:   Index of first column to delete
        :param number:  Number of columns to delete

        """
        if not self._linked: return False

        index -= 1
        if number < 1:
            raise InvalidArgumentValue('number')
        request = {'deleteDimension': {'range': {'sheetId': self.id, 'dimension': 'COLUMNS',
                                                 'endIndex': (index+number), 'startIndex': index}}}
        self.client.sheet.batch_update(self.spreadsheet.id, request)
        self.jsonSheet['properties']['gridProperties']['columnCount'] = self.cols-number

    def delete_rows(self, index, number=1):
        """Delete 'number' of rows from index.

        :param index:   Index of first row to delete
        :param number:  Number of rows to delete
        """
        if not self._linked: return False

        index -= 1
        if number < 1:
            raise InvalidArgumentValue
        request = {'deleteDimension': {'range': {'sheetId': self.id, 'dimension': 'ROWS',
                                                 'endIndex': (index+number), 'startIndex': index}}}
        self.client.sheet.batch_update(self.spreadsheet.id, request)
        self.jsonSheet['properties']['gridProperties']['rowCount'] = self.rows-number

    def insert_cols(self, col, number=1, values=None, inherit=False):
        """Insert new columns after 'col' and initialize all cells with values.

        Increases the number of rows if there are more values in values than rows.

        Reference: https://developers.google.com/sheets/api/reference/rest/v4/spreadsheets/request#insertdimensionrequest

        :param col:     Index of the col at which the values will be inserted.
        :param number:  Number of columns to be inserted.
        :param values:  Content to be inserted into new columns.
        :param inherit: New cells will inherit properties from the column to the left (True) or to the right (False).
        """
        if not self._linked: return False

        request = {'insertDimension': {'inheritFromBefore': inherit,
                                       'range': {'sheetId': self.id, 'dimension': 'COLUMNS',
                                                 'endIndex': (col+number), 'startIndex': col}
                                       }}
        self.client.sheet.batch_update(self.spreadsheet.id, request)
        self.jsonSheet['properties']['gridProperties']['columnCount'] = self.cols+number
        if values:
            self.update_col(col+1, values)

    def insert_rows(self, row, number=1, values=None, inherit=False):
        """Insert a new row after 'row' and initialize all cells with values.

        Widens the worksheet if there are more values than columns.

        Reference: https://developers.google.com/sheets/api/reference/rest/v4/spreadsheets/request#insertdimensionrequest

        :param row:     Index of the row at which the values will be inserted.
        :param number:  Number of rows to be inserted.
        :param values:  Content to be inserted into new rows.
        :param inherit: New cells will inherit properties from the row above (True) or below (False).
        """
        if not self._linked: return False

        request = {'insertDimension': {'inheritFromBefore': inherit,
                                       'range': {'sheetId': self.id, 'dimension': 'ROWS',
                                                 'endIndex': (row+number), 'startIndex': row}}}
        self.client.sheet.batch_update(self.spreadsheet.id, request)
        self.jsonSheet['properties']['gridProperties']['rowCount'] = self.rows + number
        if values:
            self.update_row(row+1, values)

    def clear(self, start='A1', end=None, fields="userEnteredValue"):
        """Clear all values in worksheet.

        Can be limited to a specific range with start & end.

        Fields specifies which cell properties should be cleared. Use "*" to clear all fields.

        Reference CellData: https://developers.google.com/sheets/api/reference/rest/v4/spreadsheets#CellData
        Reference FieldMask: https://developers.google.com/protocol-buffers/docs/reference/google.protobuf#google.protobuf.FieldMask

        :param start:   Top left cell label.
        :param end:     Bottom right cell label.
        :param fields:  Comma separated list of field masks.

        """
        if not self._linked: return False

        if not end:
            end = (self.rows, self.cols)
        request = {"updateCells": {"range": self._get_range(start, end, "GridRange"), "fields": fields}}
        self.client.sheet.batch_update(self.spreadsheet.id, request)

    def adjust_column_width(self, start, end=None, pixel_size=100):
        """Set the width of one or more columns.

        :param start:       Index of the first column to be widened.
        :param end:         Index of the last column to be widened.
        :param pixel_size:  New width in pixels.

        """
        if not self._linked: return False

        if end is None or end <= start:
            end = start + 1

        request = {
          "updateDimensionProperties": {
            "range": {
              "sheetId": self.id,
              "dimension": "COLUMNS",
              "startIndex": start,
              "endIndex": end
            },
            "properties": {
              "pixelSize": pixel_size
            },
            "fields": "pixelSize"
          }
        },

        self.client.sheet.batch_update(self.spreadsheet.id, request)

    def update_dimensions_visibility(self, start, end=None, dimension="ROWS", hidden=True):
        """Hide or show one or more rows or columns.

        :param start:       Index of the first row or column.
        :param end:         Index of the last row or column.
        :param dimension:   'ROWS' or 'COLUMNS'
        :param hidden:      Hide rows or columns
        """
        if not self._linked: return False

        if end is None or end <= start:
            end = start + 1

        request = {
                      "updateDimensionProperties": {
                          "range": {
                              "sheetId": self.id,
                              "dimension": dimension,
                              "startIndex": start,
                              "endIndex": end
                          },
                          "properties": {
                              "hiddenByUser": hidden
                          },
                          "fields": "hiddenByUser"
                      }
                  },

        self.client.sheet.batch_update(self.spreadsheet.id, request)

    def hide_dimensions(self, start, end=None, dimension="ROWS"):
        """Hide one ore more rows or columns.

        :param start:       Index of the first row or column.
        :param end:         Index of the first row or column.
        :param dimension:   'ROWS' or 'COLUMNS'
        """
        self.update_dimensions_visibility(start, end, dimension, hidden=True)

    def show_dimensions(self, start, end=None, dimension="ROWS"):
        """Show one ore more rows or columns.

        :param start:       Index of the first row or column.
        :param end:         Index of the first row or column.
        :param dimension:   'ROWS' or 'COLUMNS'
        """
        self.update_dimensions_visibility(start, end, dimension, hidden=False)

    def hide_rows(self, start, end=None):
        """Hide one or more rows.

        :param start:   Index of the first row.
        :param end:     Index of the last row.
        """
        self.hide_dimensions(start, end, "ROWS")

    def show_rows(self, start, end=None):
        """Show one or more rows.

        :param start:   Index of the first row.
        :param end:     Index of the last row.
        """

        self.show_dimensions(start, end, "ROWS")

    def hide_columns(self, start, end=None):
        """Hide one or more columns.

        :param start:   Index of the first column.
        :param end:     Index of the last column.
        """

        self.hide_dimensions(start, end, "COLUMNS")

    def show_columns(self, start, end=None):
        """Show one or more columns.

        :param start:   Index of the first column.
        :param end:     Index of the last column.
        """
        self.show_dimensions(start, end, "COLUMNS")

    def adjust_row_height(self, start, end=None, pixel_size=100):
        """Adjust the height of one or more rows.

        :param start:       Index of first row to be heightened.
        :param end:         Index of last row to be heightened.
        :param pixel_size:  New height in pixels.
        """
        if not self._linked: return False

        if end is None or end <= start:
            end = start + 1

        request = {
          "updateDimensionProperties": {
            "range": {
              "sheetId": self.id,
              "dimension": "ROWS",
              "startIndex": start,
              "endIndex": end
            },
            "properties": {
              "pixelSize": pixel_size
            },
            "fields": "pixelSize"
          }
        }
        self.client.sheet.batch_update(self.spreadsheet.id, request)

    def append_table(self, values, start='A1', end=None, dimension='ROWS', overwrite=False):
        """Append a row or column of values.

        #TODO: How does this actually work?
        This will append the list of provided values to the

        `Reference <https://developers.google.com/sheets/api/reference/rest/v4/spreadsheets.values/append>`_

        :param values:      List of values for the new row or column.
        :param start:       Top left cell of the range (requires a label).
        :param end:         Bottom right cell of the range (requires a label).

        :param dimension:   Dimension to which the values will be added ('ROWS' or 'COLUMNS')
        :param overwrite:   The new data overwrites existing data in the areas it is written.
                            Rows are inserted for the new data.
        """
<<<<<<< HEAD
=======
        if not self._linked: return False

>>>>>>> ec709ede
        if type(values[0]) != list:
            values = [values]
        if not end:
            end = (self.rows, self.cols)
<<<<<<< HEAD
        self.client.sheet.values_append(self.spreadsheet.id, values, dimension, range=self._get_range(start, end),
                                        replace=overwrite)
=======
        body = {"values": values, "majorDimension": dimension}
        self.client.sh_append(self.spreadsheet.id, body=body, rranage=self._get_range(start, end), replace=overwrite)
        self.refresh(False)
>>>>>>> ec709ede

    def replace(self, pattern, replacement=None, **kwargs):
        """Replace values in any cells matched by pattern in this worksheet.

        Keyword arguments not specified will use the default value.

        Unlinked:
            Uses self.find(pattern, **kwargs) to find the cells and then replace the values in each cell.

        Linked:
            The replacement will be done by a findReplaceRequest as defined by the Google Sheets API. After the request
            the local copy is updated.

        Request: https://developers.google.com/sheets/api/reference/rest/v4/spreadsheets/request#findreplacerequest

        :param pattern:             Match cell values.
        :param replacement:         Value used as replacement.
        :key searchByRegex:         Consider pattern a regex pattern. (default False)
        :key matchCase:             Match case sensitive. (default False)
        :key matchEntireCell:       Only match on full match. (default False)
        :key includeFormulas:       Match fields with formulas too. (default False)
        """
        if self._linked:
            find_replace = dict()
            find_replace['find'] = pattern
            find_replace['replacement'] = replacement
            for key in kwargs:
                find_replace[key] = kwargs[key]
            find_replace['sheetId'] = self.id
            body = {'findReplace': find_replace}
<<<<<<< HEAD
            self.client.sheet.batch_update(self.spreadsheet.id, body)
            self._update_grid(True)
=======
            self.client.sh_batch_update(self.spreadsheet.id, request=body)
            # self._update_grid(True)
>>>>>>> ec709ede
        else:
            found_cells = self.find(pattern, **kwargs)
            if replacement is None:
                replacement = ''

            for cell in found_cells:
                if 'matchEntireCell' in kwargs and kwargs['matchEntireCell']:
                    cell.value = replacement
                else:
                    cell.value = re.sub(pattern, replacement, cell.value)

    def find(self, pattern, searchByRegex=False, matchCase=False, matchEntireCell=False, includeFormulas=False):
        """Finds all cells matched by the pattern.

        Compare each cell within this sheet with pattern and return all matched cells. All cells are compared
        as strings. If replacement is set, the value in each cell is set to this value. Unless full_match is False in
        in which case only the matched part is replaced.

        Note: Formulas are searched as their calculated values and not the actual formula.

        :param pattern:             A string pattern.
        :param searchByRegex:       Compile pattern as regex. (default False)
        :param matchCase:           Comparison is case sensitive. (default False)
        :param matchEntireCell:     Only match a cell if the pattern matches the entire value. (default False)
        :param includeFormulas:     Match cells with formulas. (default False)

        :returns    A list of :class:`Cells <Cell>`.
        """
        if self._linked:
            self._update_grid(True)

        # flatten data grid.
        found_cells = [item for sublist in self.data_grid for item in sublist]

        if not includeFormulas:
            found_cells = filter(lambda x: x.formula == '', found_cells)

        if matchCase:
            pattern = pattern.lower()

        if searchByRegex and matchEntireCell and matchCase:
            return list(filter(lambda x: fullmatch(pattern, x.value), found_cells))
        elif searchByRegex and matchEntireCell and not matchCase:
            return list(filter(lambda x: fullmatch(pattern, x.value.lower()), found_cells))
        elif searchByRegex and not matchEntireCell and matchCase:
            return list(filter(lambda x: re.search(pattern, x.value), found_cells))
        elif searchByRegex and not matchEntireCell and not matchCase:
            return list(filter(lambda x: re.search(pattern, x.value.lower()), found_cells))
        elif not searchByRegex and matchEntireCell and matchCase:
            return list(filter(lambda x: x.value == pattern, found_cells))
        elif not searchByRegex and matchEntireCell and not matchCase:
            return list(filter(lambda x: x.value.lower() == pattern, found_cells))
        elif not searchByRegex and not matchEntireCell and matchCase:
            return list(filter(lambda x: False if x.value.find(pattern) else True, found_cells))
        else:  # if not searchByRegex and not matchEntireCell and not matchCase
            return list(filter(lambda x: False if x.value.lower().find(pattern) else True, found_cells))

    # @TODO optimize with unlink
    def create_named_range(self, name, start, end):
        """Create a new named range in this worksheet.

        Reference: https://developers.google.com/sheets/api/reference/rest/v4/spreadsheets#namedrange

        :param name:    Name of the range.
        :param start:   Top left cell address (label or coordinates)
        :param end:     Bottom right cell address (label or coordinates)
        :returns :class:`DataRange`
        """
        if not self._linked: return False

        start = format_addr(start, 'tuple')
        end = format_addr(end, 'tuple')
        request = {"addNamedRange": {
            "namedRange": {
                "name": name,
                "range": {
                    "sheetId": self.id,
                    "startRowIndex": start[0]-1,
                    "endRowIndex": end[0],
                    "startColumnIndex": start[1]-1,
                    "endColumnIndex": end[1],
                }
            }}}
        self.client.sheet.batch_update(self.spreadsheet.id, request)
        return DataRange(start, end, self, name)

    def get_named_range(self, name):
        """Get a named range by name.

        Reference: https://developers.google.com/sheets/api/reference/rest/v4/spreadsheets#namedrange

        :param name:    Name of the named range to be retrieved.
        :returns: :class:`DataRange`

        :raises RangeNotFound: if no range matched the name given.
        """
        if not self._linked: return False

        nrange = [x for x in self.spreadsheet.named_ranges if x.name == name and x.worksheet.id == self.id]
        if len(nrange) == 0:
            self.spreadsheet.update_properties()
            nrange = [x for x in self.spreadsheet.named_ranges if x.name == name and x.worksheet.id == self.id]
            if len(nrange) == 0:
                raise RangeNotFound(name)
        return nrange[0]

    def get_named_ranges(self, name=''):
        """Get named ranges from this worksheet.

        Reference: https://developers.google.com/sheets/api/reference/rest/v4/spreadsheets#namedrange

        :param name:    Name of the named range to be retrieved, if omitted all ranges are retrieved.
        :return: :class:`DataRange`
        """
        if not self._linked: return False

        if name == '':
            self.spreadsheet.update_properties()
            nrange = [x for x in self.spreadsheet.named_ranges if x.worksheet.id == self.id]
            return nrange
        else:
            return self.get_named_range(name)

    def delete_named_range(self, name, range_id=''):
        """Delete a named range.

        Reference: https://developers.google.com/sheets/api/reference/rest/v4/spreadsheets#namedrange

        :param name:        Name of the range.
        :param range_id:    Id of the range (optional)

        """
        if not self._linked: return False

        if not range_id:
            range_id = self.get_named_ranges(name=name).name_id
        request = {'deleteNamedRange': {
            "namedRangeId": range_id,
        }}
        self.client.sheet.batch_update(self.spreadsheet.id, request)
        self.spreadsheet._named_ranges = [x for x in self.spreadsheet._named_ranges if x["namedRangeId"] != range_id]

    def create_protected_range(self, gridrange):
        """Create protected range.

        Reference: https://developers.google.com/sheets/api/reference/rest/v4/spreadsheets#protectedrange

        :param gridrange:   Grid range of the cells to be protected.
        """
        if not self._linked: return False

        request = {"addProtectedRange": {
            "protectedRange": {
                "range": gridrange
            },
        }}
        return self.client.sheet.batch_update(self.spreadsheet.id, request)

    def remove_protected_range(self, range_id):
        """Remove protected range.

        Reference: https://developers.google.com/sheets/api/reference/rest/v4/spreadsheets#protectedrange

        :param range_id:    ID of the protected range.
        """
        if not self._linked: return False

        request = {"deleteProtectedRange": {
            "protectedRangeId": range_id
        }}
        return self.client.sheet.batch_update(self.spreadsheet.id, request)

    def set_dataframe(self, df, start, copy_index=False, copy_head=True, fit=False, escape_formulae=False, nan='NaN'):
        """Load sheet from Pandas data frame.

        Will load all data contained within the Pandas data frame into this worksheet.
        It will begin filling the worksheet at cell start.

        :param df:              Pandas data frame.
        :param start:           Address of the top left corner where the data should be added.
        :param copy_index:      Copy data frame index (multi index supported).
        :param copy_head:       Copy header data into first row.
        :param fit:             Resize the worksheet to fit all data inside if necessary.
        :param escape_formulae: Any value starting with an equal sign (=), will be prefixed with an apostroph (') to
                                avoid value being interpreted as a formula.
        :param nan:             Value with which NaN values are replaced.
        """
        if not self._linked: return False

        start = format_addr(start, 'tuple')
        df = df.replace(pd.np.nan, nan)
        values = df.values.tolist()
        (df_rows, df_cols) = df.shape

        if copy_index:
            if isinstance(df.index, pd.MultiIndex):
                for i, indexes in enumerate(df.index):
                    for index_item in reversed(indexes):
                        values[i].insert(0, index_item)
                df_cols += len(df.index[0])
            else:
                for i, val in enumerate(df.index):
                    values[i].insert(0, val)
                df_cols += 1

        if copy_head:
            # If multi index, copy indexes in each level to new row, colum/index names are not copied for now
            if isinstance(df.index, pd.MultiIndex):
                head = [""]*len(df.index[0]) if copy_index else []
                heads = [head[:] for x in df.columns[0]]
                for col_head in df.columns:
                    for i, col_item in enumerate(col_head):
                        heads[i].append(col_item)
                values = heads + values
                df_rows += len(df.columns[0])
            else:
                head = [""] if copy_index else []
                head.extend(df.columns.tolist())
                values.insert(0, head)
                df_rows += 1

        end = format_addr(tuple([start[0]+df_rows, start[1]+df_cols]))

        if fit:
            self.cols = start[1] - 1 + df_cols
            self.rows = start[0] - 1 + df_rows

        # @TODO optimize this
        if escape_formulae:
            for row in values:
                for i in range(len(row)):
                    if type(row[i]) == str and row[i].startswith('='):
                        row[i] = "'" + str(row[i])
        crange = format_addr(start) + ':' + end
        self.update_values(crange=crange, values=values)

    def get_as_df(self, has_header=True, index_colum=None, start=None, end=None, numerize=True,
                  empty_value='', value_render=ValueRenderOption.FORMATTED):
        """
        Get the content of this worksheet as a pandas data frame.

        :param has_header:      Interpret first row as data frame header.
        :param index_colum:     Column to use as data frame index (integer).
        :param numerize:        Numerize cell values.
        :param empty_value:     Placeholder value to represent empty cells.
        :param start:           Top left cell to load into data frame. (default: A1)
        :param end:             Bottom right cell to load into data frame. (default: (rows, cols))
        :param value_render:    How the output values should rendered

        :returns: pandas.Dataframe
        """
        if not self._linked: return False

        if not pd:
            raise ImportError("pandas")
        if start is not None or end is not None:
            if end is None:
                end = (self.rows, self.cols)
            values = self.get_values(start, end, include_tailing_empty=True, value_render=value_render)
        else:
            values = self.get_all_values(returnas='matrix', include_tailing_empty=True, value_render=value_render)

        if numerize:
            values = [numericise_all(row[:len(values[0])], empty_value) for row in values]

        if has_header:
            keys = values[0]
            values = [row[:len(values[0])] for row in values[1:]]
            df = pd.DataFrame(values, columns=keys)
        else:
            df = pd.DataFrame(values)

        if index_colum:
            if index_colum < 1 or index_colum > len(df.columns):
                raise ValueError("index_column %s not found" % index_colum)
            else:
                df.index = df[df.columns[index_colum - 1]]
                del df[df.columns[index_colum - 1]]
        return df

    def export(self, file_format=ExportType.CSV, filename=None, path=''):
        """Export this worksheet to a file.

        Note: Only CSV & TSV exports support single sheet export. In all other cases the entire
        spreadsheet will be exported.

        :param file_format:     Target file format (default: CSV)
        :param filename:        Filename (default: spreadsheet id + worksheet index).
        :param path:            Directory the export will be stored in. (default: current working directory)
        """
        if not self._linked:
            return
        self.client.drive.export(self, file_format=file_format, filename=filename, path=path)

    def copy_to(self, spreadsheet_id):
        """Copy this worksheet to another spreadsheet.

        This will copy the entire sheet into another spreadsheet and then return the new worksheet.
        Can be slow for huge spreadsheets.

        TODO: Implement a way to limit returned data. For large spreadsheets.

        Reference: https://developers.google.com/sheets/api/reference/rest/v4/spreadsheets.sheets/copyTo

        :param spreadsheet_id:  The id this should be copied to.
        :returns:               Copy of the worksheet in the new spreadsheet.
        """
<<<<<<< HEAD
        response = self.client.sheet.sheets_copy_to(self.spreadsheet.id, self.id, spreadsheet_id)
        new_spreadsheet = self.client.open_by_key(spreadsheet_id)
        return new_spreadsheet[response['index']]
=======
        if not self._linked: return False

        self.client.sh_copy_worksheet(self.spreadsheet.id, self.id, spreadsheet_id)
>>>>>>> ec709ede

    def __eq__(self, other):
        return self.id == other.id and self.spreadsheet == other.spreadsheet

    # @TODO optimize (use datagrid)
    def __iter__(self):
        rows = self.get_all_values(majdim='ROWS')
        for row in rows:
            yield(row + (self.cols - len(row))*[''])

    # @TODO optimize (use datagrid)
    def __getitem__(self, item):
        if type(item) == int:
            if item >= self.cols:
                raise CellNotFound
            try:
                row = self.get_all_values()[item]
            except IndexError:
                row = ['']*self.cols
            return row + (self.cols - len(row))*['']<|MERGE_RESOLUTION|>--- conflicted
+++ resolved
@@ -553,13 +553,7 @@
             request['repeatCell']['fields'] = fields
             requests.append(request)
 
-<<<<<<< HEAD
         self.client.sheet.batch_update(self.spreadsheet.id, requests)
-=======
-        self.client.sh_batch_update(self.spreadsheet.id, requests, None, True)
-        if not self.spreadsheet.batch_mode:
-            self.client.send_batch(self.spreadsheet.id)
->>>>>>> ec709ede
 
     def update_col(self, index, values, row_offset=0):
         """
@@ -600,17 +594,12 @@
         :param rows: New number of rows.
         :param cols: New number of columns.
         """
-<<<<<<< HEAD
-        self.rows, self.cols = rows, cols
-
-=======
         trows, tcols = self.rows, self.cols
         try:
             self.rows, self.cols = rows, cols
         except:
             self.logger.error("couldnt resize the sheet to " + str(rows) + ',' + str(cols))
             self.rows, self.cols = trows, tcols
->>>>>>> ec709ede
 
     def add_rows(self, rows):
         """Adds new rows to this worksheet.
@@ -882,23 +871,15 @@
         :param overwrite:   The new data overwrites existing data in the areas it is written.
                             Rows are inserted for the new data.
         """
-<<<<<<< HEAD
-=======
-        if not self._linked: return False
-
->>>>>>> ec709ede
+        if not self._linked: return False
+
         if type(values[0]) != list:
             values = [values]
         if not end:
             end = (self.rows, self.cols)
-<<<<<<< HEAD
         self.client.sheet.values_append(self.spreadsheet.id, values, dimension, range=self._get_range(start, end),
                                         replace=overwrite)
-=======
-        body = {"values": values, "majorDimension": dimension}
-        self.client.sh_append(self.spreadsheet.id, body=body, rranage=self._get_range(start, end), replace=overwrite)
         self.refresh(False)
->>>>>>> ec709ede
 
     def replace(self, pattern, replacement=None, **kwargs):
         """Replace values in any cells matched by pattern in this worksheet.
@@ -929,13 +910,8 @@
                 find_replace[key] = kwargs[key]
             find_replace['sheetId'] = self.id
             body = {'findReplace': find_replace}
-<<<<<<< HEAD
             self.client.sheet.batch_update(self.spreadsheet.id, body)
-            self._update_grid(True)
-=======
-            self.client.sh_batch_update(self.spreadsheet.id, request=body)
             # self._update_grid(True)
->>>>>>> ec709ede
         else:
             found_cells = self.find(pattern, **kwargs)
             if replacement is None:
@@ -1243,15 +1219,11 @@
         :param spreadsheet_id:  The id this should be copied to.
         :returns:               Copy of the worksheet in the new spreadsheet.
         """
-<<<<<<< HEAD
+        if not self._linked: return False
+
         response = self.client.sheet.sheets_copy_to(self.spreadsheet.id, self.id, spreadsheet_id)
         new_spreadsheet = self.client.open_by_key(spreadsheet_id)
         return new_spreadsheet[response['index']]
-=======
-        if not self._linked: return False
-
-        self.client.sh_copy_worksheet(self.spreadsheet.id, self.id, spreadsheet_id)
->>>>>>> ec709ede
 
     def __eq__(self, other):
         return self.id == other.id and self.spreadsheet == other.spreadsheet
