# -*- coding: utf-8 -*-.

"""
pygsheets.spreadsheet
~~~~~~~~~~~~~~~~~~~~~

This module represents an entire spreadsheet. Which can have several worksheets.

"""

import logging
import warnings

from pygsheets.worksheet import Worksheet
from pygsheets.datarange import DataRange
from pygsheets.exceptions import (WorksheetNotFound, RequestError,
                         InvalidArgumentValue, InvalidUser)
from pygsheets.custom_types import *


class Spreadsheet(object):
    """ A class for a spreadsheet object."""

    worksheet_cls = Worksheet

    def __init__(self, client, jsonsheet=None, id=None):
        """The spreadsheet is used to store and manipulate metadata and load specific sheets.

        :param client:      The client which is responsible to connect the sheet with the remote.
        :param jsonsheet:   The json-dict representation of the spreadsheet as returned by Google Sheets API v4.
        :param id:          Id of this spreadsheet
        """
        if type(jsonsheet) != dict and jsonsheet is not None:
            raise InvalidArgumentValue("jsonsheet")
        self.logger = logging.getLogger(__name__)
        self.client = client
        self._sheet_list = []
        self._jsonsheet = jsonsheet
        self._id = id
        self._title = ''
        self._named_ranges = []
        self.update_properties(jsonsheet)
        self.batch_mode = False
        self.default_parse = True

    @property
    def id(self):
        """Id of the spreadsheet."""
        return self._id

    @property
    def title(self):
        """Title of the spreadsheet."""
        return self._title

    @property
    def sheet1(self):
        """Direct access to the first worksheet."""
        return self.worksheet()

    @property
    def url(self):
        """Url of the spreadsheet."""
        return "https://docs.google.com/spreadsheets/d/"+self.id

    @property
    def named_ranges(self):
        """All named ranges in this spreadsheet."""
        return [DataRange(namedjson=x, name=x['name'], worksheet=self.worksheet('id', x['range'].get('sheetId', 0)))
                for x in self._named_ranges]

    @property
    def protected_ranges(self):
        """All protected ranges in this spreadsheet."""
        request = self.client.service.spreadsheets().get(spreadsheetId=self.id, fields="sheets/properties/sheetId,sheets/protectedRanges", includeGridData=True)
        response = self.client._execute_request(self.id, request, False)
        return [DataRange(protectedjson=x, worksheet=self.worksheet('id', sheet['properties']['sheetId']))
                for sheet in response['sheets']
                for x in sheet.get('protectedRanges', [])]

    @property
    def defaultformat(self):
        """Default cell format used."""
        return self._defaultFormat

    @property
    def updated(self):
        """Last time the spreadsheet was modified using RFC 3339 format."""
        return self.client.drive.get_update_time(self.id)

    def update_properties(self, jsonsheet=None, fetch_sheets=True):
        """Update all properties of this spreadsheet with the remote.

        The provided json representation must be the same as the Google Sheets v4 Response. If no sheet is given this
        will simply fetch all data from remote and update the local representation.

        Reference: https://developers.google.com/sheets/api/reference/rest/v4/spreadsheets

        :param jsonsheet:       Used to update the spreadsheet.
        :param fetch_sheets:    Fetch sheets from remote.

        """
        if not jsonsheet and len(self.id) > 1:
            self._jsonsheet = self.client.open_by_key(self.id, 'json')
        elif not jsonsheet and len(self.id) == 0:
            raise InvalidArgumentValue('jsonsheet')
        # print self._jsonsheet
        self._id = self._jsonsheet['spreadsheetId']
        if fetch_sheets:
            self._fetch_sheets(self._jsonsheet)
        self._title = self._jsonsheet['properties']['title']
        self._defaultFormat = self._jsonsheet['properties']['defaultFormat']
        self.client.spreadsheetId = self._id
        self._named_ranges = self._jsonsheet.get('namedRanges', [])

    def _fetch_sheets(self, jsonsheet=None):
        """Update the sheets stored in this spreadsheet."""
        self._sheet_list = []
        if not jsonsheet:
            jsonsheet = self.client.open_as_json(self.id)
        for sheet in jsonsheet.get('sheets'):
            self._sheet_list.append(self.worksheet_cls(self, sheet))

    def worksheets(self, sheet_property=None, value=None, force_fetch=False):
        """Get worksheets matching the specified property.

        :param sheet_property:  Property used to filter ('title', 'index', 'id').
        :param value:           Value of the property.
        :param force_fetch:     Fetch data from remote.

        :returns: List of :class:`Worksheets <Worksheet>`.
        """
        if not sheet_property and not value:
            return self._sheet_list

        if sheet_property not in ['title', 'index', 'id']:
            raise InvalidArgumentValue('sheet_property')
        elif sheet_property in ['index', 'id']:
            value = int(value)

        sheets = [x for x in self._sheet_list if getattr(x, sheet_property) == value]
        if not len(sheets) > 0 or force_fetch:
            self._fetch_sheets()
            sheets = [x for x in self._sheet_list if getattr(x, sheet_property) == value]
            if not len(sheets) > 0:
                raise WorksheetNotFound()
        return sheets

    def worksheet(self, property='index', value=0):
        """Returns the worksheet with the specified index, title or id.

        If several worksheets with the same property are found the first is returned. This may not be the same
        worksheet every time.

        Example: Getting a worksheet named 'Annual bonuses'

        >>> sht = client.open('Sample one')
        >>> worksheet = sht.worksheet('title','Annual bonuses')

        :param property:    The searched property.
        :param value:       Value of the property.

        :returns: :class:`Worksheets <Worksheet>`.
        """
        return self.worksheets(property, value)[0]

    def worksheet_by_title(self, title):
        """Returns worksheet by title.

        :param title:   Title of the sheet

        :returns: :class:`Worksheets <Worksheet>`.
        """
        return self.worksheet('title', title)

    def add_worksheet(self, title, rows=100, cols=26, src_tuple=None, src_worksheet=None, index=None):
        """Creates or copies a worksheet and adds it to this spreadsheet.

        When creating only a title is needed. Rows & columns can be adjusted to match your needs.
        Index can be specified to set position of the sheet.

        When copying another worksheet supply the spreadsheet id & worksheet id and the worksheet wrapped in a Worksheet
        class.

        :param title:           Title of the worksheet.
        :param rows:            Number of rows which should be initialized (default 100)
        :param cols:            Number of columns which should be initialized (default 26)
        :param src_tuple:       Tuple of (spreadsheet id, worksheet id) specifying the worksheet to copy.
        :param src_worksheet:   The source worksheet.
        :param index:           Tab index of the worksheet.

        :returns: :class:`Worksheets <Worksheet>`.
        """
        if self.batch_mode:
            raise Exception("not supported in batch Mode")

        jsheet = dict()
        if src_tuple:
            jsheet['properties'] = self.client.sh_copy_worksheet(src_tuple[0], src_tuple[1], self.id)
            wks = self.worksheet_cls(self, jsheet)
            wks.title = title
        elif src_worksheet:
            if type(src_worksheet) != Worksheet:
                raise InvalidArgumentValue("src_worksheet")
            jsheet['properties'] = self.client.sh_copy_worksheet(src_worksheet.spreadsheet.id, src_worksheet.id, self.id)
            wks = self.worksheet_cls(self, jsheet)
            wks.title = title
        else:
            request = {"addSheet": {"properties": {'title': title, "gridProperties": {"rowCount": rows, "columnCount": cols}}}}
            if index is not None:
                request["addSheet"]["properties"]["index"] = index
            result = self.client.sh_batch_update(self.id, request, 'replies/addSheet', False)
            jsheet['properties'] = result['replies'][0]['addSheet']['properties']
            wks = self.worksheet_cls(self, jsheet)
        self._sheet_list.append(wks)
        return wks

    def del_worksheet(self, worksheet):
        """Deletes the worksheet from this spreadsheet.

        :param worksheet: The :class:`worksheets <Worksheet>` to be deleted.
        """
        if worksheet not in self.worksheets():
            raise WorksheetNotFound
        request = {"deleteSheet": {'sheetId': worksheet.id}}
        self.client.sh_batch_update(self.id, request, '', False)
        self._sheet_list.remove(worksheet)

    def replace(self, pattern, replacement=None, **kwargs):
        """Replace values in any cells matched by pattern in all worksheets.

        Keyword arguments not specified will use the default value.

        Unlinked:
            Uses self.find(pattern, **kwargs) to find the cells and then replace the values in each cell.

        Linked:
            The replacement will be done by a findReplaceRequest as defined by the Google Sheets API. After the request
            the local copy is updated.

        Request: https://developers.google.com/sheets/api/reference/rest/v4/spreadsheets/request#findreplacerequest

        :param pattern:             Match cell values.
        :param replacement:         Value used as replacement.
        :key searchByRegex:         Consider pattern a regex pattern. (default False)
        :key matchCase:             Match case sensitive. (default False)
        :key matchEntireCell:       Only match on full match. (default False)
        :key includeFormulas:       Match fields with formulas too. (default False)
        """
        for wks in self.worksheets():
            wks.replace(pattern, replacement=replacement, **kwargs)

    def find(self, pattern, **kwargs):
        """Searches through all worksheets.

        Search all worksheets with the options given. If an option is not given, the default will be used.
        Will return a list of cells for each worksheet packed into a list. If a worksheet has no cell which
        matches pattern an empty list is added.

        :param pattern:             The value to search.
        :key searchByRegex:         Consider pattern a regex pattern. (default False)
        :key matchCase:             Match case sensitive. (default False)
        :key matchEntireCell:       Only match on full match. (default False)
        :key includeFormulas:       Match fields with formulas too. (default False)

        :returns A list of lists of :class:`Cells <Cell>`
        """
        found_cells = []
        for sheet in self.worksheets():
            found_cells.append(sheet.find(pattern, **kwargs))
        return found_cells

    def share(self, email_or_domain, role='reader', type='user', **kwargs):
        """Share this file with a user, group or domain.

<<<<<<< HEAD
        :param addr: email for user/group, domain address for domains or 'anyone'
        :param role: permission to be applied ('owner','writer','commenter','reader','organizer')
        :param expirationTime: (Not Implimented) time until this permission should last (datetime)
        :param is_group: boolean , Is this a use/group used only when email provided
        """
        return self.client.add_permission(self.id, addr, role=role, is_group=False)
=======
        User and groups need an e-mail address and domain needs a domain for a permission.
        Share sheet with a person and send an email message.

        >>> spreadsheet.share('example@gmail.com', role='commenter', type='user', emailMessage='Here is the spreadsheet we talked about!')
>>>>>>> 4a2154e2

        Make sheet public with read only access:

        >>> spreadsheet.share('', role='reader', type='anyone')

        :param email_or_domain: The email address or domain this file should be shared to.
        :param role:            The role of the new permission.
        :param type:            The type of the new permission.
        :param kwargs:          Optional arguments. See DriveAPIWrapper.create_permission documentation for details.
        """
        if type in ['user', 'group']:
            kwargs['emailAddress'] = email_or_domain
        elif type == 'domain':
            kwargs['domain'] = email_or_domain
        self.client.drive.create_permission(self.id, role=role, type=type, **kwargs)

    @property
    def permissions(self):
        """Permissions for this file."""
        return self.client.drive.list_permissions(self.id)

    def remove_permission(self, email_or_domain, permission_id=None):
        """Remove a permission from this sheet.

        All permissions associated with this email or domain are deleted.

        :param email_or_domain:     Email or domain of the permission.
        :param permission_id:       (optional) permission id if a specific permission should be deleted.
        """
        if permission_id is not None:
            self.client.drive.delete_permission(self.id, permission_id=permission_id)
        else:
            for permission in self.permissions:
                if email_or_domain in [permission.get('domain', ''), permission.get('emailAddress', '')]:
                    self.client.drive.delete_permission(self.id, permission_id=permission['id'])

    def batch_start(self):
        """Start batch mode.

        This will begin batch mode. All requests made to the sheet will instead be collected and
        executed once done. This should speed up processing of local file and reduce the number of
        API calls.
        """
        self.batch_mode = True
        self.logger.warn('Batching is only for Update operations')

    def batch_stop(self, discard=False):
        """Stop batch mode.

        This will end batch mode and all changes made during batch mode will be either synched with
        the remote spreadsheet or discarded.

        :param discard: Discard all changes made during batch mode.
        """
        self.batch_mode = False
        if not discard:
            self.client.send_batch(self.id)

    # @TODO
    def link(self, syncToCloud=False):
        """Link spreadsheet with remote.

        Linked spreadsheets will upload each change to the remote. This ensures that the local copy will always be up
        to date. This will link all sheets and cause an update. Either local or remote data will be overwritten.

        :param  syncToCloud:    True  -> Overwrite remote with local changes.
                                False -> Overwrite local with remote changes.
        """
        # just link all child sheets
        warnings.warn("method not implimented")

    # @TODO
    def unlink(self):
        """Unlink spreadsheet from remote.

        Unlinked spreadsheets will no longer update the remote. All changes will only apply to the local copy.
        Use link() to re-link this spreadsheet with remote.
        """
        # just unlink all sheets
        warnings.warn("method not implimented")

    def export(self, file_format=ExportType.CSV, path='', filename=None):
        """Export all worksheets.

        The filename must have an appropriate file extension. Each sheet will be exported into a separate file.
        The filename is extended (before the extension) with the index number of the worksheet to not overwrite
        each file.
        :param file_format:     ExportType.<?>
        :param path:            Path to the directory where the file will be stored.
                                (default: current working directory)
        :param filename:        Filename (default: spreadsheet id)
        """
        self.client.drive.export(self, file_format=file_format, filename=filename, path=path)

    def delete(self):
        """Deletes this spreadsheet.

        Leaves the local copy intact. The deleted spreadsheet ist permanently removed from your drive
        and not moved to the trash.
        """
        self.client.drive.delete(self.id)

    def custom_request(self, request, fields):
        """
        Send a custom batch update request to this spreadsheet.

        These requests have to be properly constructed. All possible requests are documented in the reference.

        Reference: https://developers.google.com/sheets/api/reference/rest/v4/spreadsheets/request

        :param request: One or several requests as dictionaries.
        :param fields:  Fields which should be included in the response.
        :return:   json response -> https://developers.google.com/sheets/api/reference/rest/v4/spreadsheets/response
        """
        return self.client.sh_batch_update(self.id, request, fields=fields, batch=False)

    def __repr__(self):
        return '<%s %s Sheets:%s>' % (self.__class__.__name__,
                                      repr(self.title), len(self._sheet_list))

    def __eq__(self, other):
        return self.id == other.id

    def __iter__(self):
        for sheet in self.worksheets():
            yield(sheet)

    def __getitem__(self, item):
        if type(item) == int:
            return self.worksheet('index', item)<|MERGE_RESOLUTION|>--- conflicted
+++ resolved
@@ -273,19 +273,10 @@
     def share(self, email_or_domain, role='reader', type='user', **kwargs):
         """Share this file with a user, group or domain.
 
-<<<<<<< HEAD
-        :param addr: email for user/group, domain address for domains or 'anyone'
-        :param role: permission to be applied ('owner','writer','commenter','reader','organizer')
-        :param expirationTime: (Not Implimented) time until this permission should last (datetime)
-        :param is_group: boolean , Is this a use/group used only when email provided
-        """
-        return self.client.add_permission(self.id, addr, role=role, is_group=False)
-=======
         User and groups need an e-mail address and domain needs a domain for a permission.
         Share sheet with a person and send an email message.
 
         >>> spreadsheet.share('example@gmail.com', role='commenter', type='user', emailMessage='Here is the spreadsheet we talked about!')
->>>>>>> 4a2154e2
 
         Make sheet public with read only access:
 
